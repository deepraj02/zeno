name: zeno
description: A hot reload utility for Dart Applications
version: 0.1.0


environment:
  sdk: ^3.5.0

dependencies:
  args: ^2.5.0
  cli_completion: ^0.5.1
  mason_logger: ^0.3.0
  path: ^1.9.1
<<<<<<< HEAD
  pub_updater: ">=0.4.0 <0.6.0"
=======
  pub_updater: ^0.4.0
  shelf: ^1.4.2
  shelf_router: ^1.1.4
  watcher: ^1.1.3
>>>>>>> 15819212
  yaml: ^3.1.3

dev_dependencies:
  build_runner: ^2.4.12
  build_verify: ^3.1.0
  build_version: ^2.1.1
  mocktail: ^1.0.4
  test: ^1.25.8
  very_good_analysis: ">=6.0.0 <10.0.0"

executables:
  zeno:<|MERGE_RESOLUTION|>--- conflicted
+++ resolved
@@ -11,14 +11,10 @@
   cli_completion: ^0.5.1
   mason_logger: ^0.3.0
   path: ^1.9.1
-<<<<<<< HEAD
   pub_updater: ">=0.4.0 <0.6.0"
-=======
-  pub_updater: ^0.4.0
   shelf: ^1.4.2
   shelf_router: ^1.1.4
   watcher: ^1.1.3
->>>>>>> 15819212
   yaml: ^3.1.3
 
 dev_dependencies:
